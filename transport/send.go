// Package transport provides streaming object-based transport over http for intra-cluster continuous
// intra-cluster communications (see README for details and usage example).
/*
 * Copyright (c) 2018-2020, NVIDIA CORPORATION. All rights reserved.
 */
package transport

import (
	"encoding/binary"
	"fmt"
	"io"
	"io/ioutil"
	"math"
	"runtime"
	"time"
	"unsafe"

	"github.com/NVIDIA/aistore/3rdparty/atomic"
	"github.com/NVIDIA/aistore/3rdparty/glog"
	"github.com/NVIDIA/aistore/cmn"
	"github.com/NVIDIA/aistore/cmn/debug"
	"github.com/NVIDIA/aistore/memsys"
	"github.com/NVIDIA/aistore/xoshiro256"
	"github.com/pierrec/lz4/v3"
)

// transport defaults
const (
	maxHeaderSize  = 1024
	lastMarker     = math.MaxInt64
	tickMarker     = math.MaxInt64 ^ 0xa5a5a5a5
	tickUnit       = time.Second
	defaultIdleOut = time.Second * 2
	burstNum       = 32 // default max num objects that can be posted for sending without any back-pressure
)

// stream TCP/HTTP session: inactive <=> active transitions
const (
	inactive = iota
	active
)

// termination: reasons
const (
	reasonUnknown = "unknown"
	reasonError   = "error"
	endOfStream   = "end-of-stream"
	reasonStopped = "stopped"
)

// API types
type (
	Stream struct {
		workCh   chan streamable // aka SQ: next object to stream
		cmplCh   chan cmpl       // aka SCQ; note that SQ and SCQ together form a FIFO
		callback SendCallback    // to free SGLs, close files, etc.
		sendoff  sendoff
		lz4s     lz4Stream
		streamBase
	}
	// advanced usage: additional stream control
	Extra struct {
		IdleTimeout time.Duration // stream idle timeout: causes PUT to terminate (and renew on the next obj send)
		Callback    SendCallback  // typical usage: to free SGLs, close files, etc.
		Compression string        // see CompressAlways, etc. enum
		MMSA        *memsys.MMSA  // compression-related buffering
		Config      *cmn.Config
	}
	// stream stats
	Stats struct {
		Num            atomic.Int64 // number of transferred objects including zero size (header-only) objects
		Size           atomic.Int64 // transferred object size (does not include transport headers)
		Offset         atomic.Int64 // stream offset, in bytes
		CompressedSize atomic.Int64 // compressed size (NOTE: converges to the actual compressed size over time)
	}
	EndpointStats map[uint64]*Stats // all stats for a given http endpoint defined by a tuple(network, trname) by session ID

	// object attrs
	ObjectAttrs struct {
		Atime      int64  // access time - nanoseconds since UNIX epoch
		Size       int64  // size of objects in bytes
		CksumType  string // checksum type
		CksumValue string // checksum of the object produced by given checksum type
		Version    string // version of the object
	}
	// object header
	ObjHdr struct {
		Bck      cmn.Bck
		ObjName  string
		ObjAttrs ObjectAttrs // attributes/metadata of the sent object
		Opaque   []byte      // custom control (optional)
	}
	// object to transmit
	Obj struct {
		Hdr      ObjHdr         // object header
		Reader   io.ReadCloser  // reader, to read the object, and close when done
		Callback SendCallback   // callback fired when sending is done OR when the stream terminates (see term.reason)
		CmplPtr  unsafe.Pointer // local pointer that gets returned to the caller via Send completion callback
		// private
		prc *atomic.Int64 // if present, ref-counts num sent objects to call SendCallback only once
	}
	Msg struct {
		data []byte
	}

	// object-sent callback that has the following signature can optionally be defined on a:
	// a) per-stream basis (via NewStream constructor - see Extra struct above)
	// b) for a given object that is being sent (for instance, to support a call-per-batch semantics)
	// Naturally, object callback "overrides" the per-stream one: when object callback is defined
	// (i.e., non-nil), the stream callback is ignored/skipped.
	// NOTE: if defined, the callback executes asynchronously as far as the sending part is concerned
	SendCallback func(ObjHdr, io.ReadCloser, unsafe.Pointer, error)

	StreamCollector struct {
		cmn.Named
	}
)

// internal types
type (
	streamable interface {
		obj() *Obj
		msg() *Msg
	}
	lz4Stream struct {
		s             *Stream
		zw            *lz4.Writer // orig reader => zw
		sgl           *memsys.SGL // zw => bb => network
		blockMaxSize  int         // *uncompressed* block max size
		frameChecksum bool        // true: checksum lz4 frames
	}
	sendoff struct {
		obj Obj
		// in progress
		off int64
		dod int64
	}
	cmpl struct { // send completions => SCQ
		obj Obj
		err error
	}
	nopReadCloser struct{}

	collector struct {
		streams map[string]*Stream
		heap    []*Stream
		ticker  *time.Ticker
		stopCh  *cmn.StopCh
		ctrlCh  chan ctrl
	}
	ctrl struct { // add/del channel to/from collector
		s   *Stream
		add bool
	}
)

var (
	nopRC   = &nopReadCloser{}      // read and close stubs
	nextSID = *atomic.NewInt64(100) // unique session IDs starting from 101
	sc      = &StreamCollector{}    // idle timer and house-keeping (slow path)
	gc      *collector              // real stream collector
)

// interface guard
var (
	_ streamable = &Obj{}
)

////////////////////////////
// Stream: public methods //
////////////////////////////

func NewStream(client Client, toURL string, extra *Extra) (s *Stream) {
	s = &Stream{streamBase: *newStreamBase(client, toURL, extra)}

	if extra != nil {
		s.callback = extra.Callback
		if extra.Compressed() {
			config := extra.Config
			if config == nil {
				config = cmn.GCO.Get()
			}
			s.lz4s.s = s
			s.lz4s.blockMaxSize = config.Compression.BlockMaxSize
			s.lz4s.frameChecksum = config.Compression.Checksum
			mem := extra.MMSA
			if mem == nil {
				mem = memsys.DefaultPageMM()
				glog.Warningln("Using global memory manager for streaming inline compression")
			}
			if s.lz4s.blockMaxSize >= memsys.MaxPageSlabSize {
				s.lz4s.sgl = mem.NewSGL(memsys.MaxPageSlabSize, memsys.MaxPageSlabSize)
			} else {
				s.lz4s.sgl = mem.NewSGL(cmn.KiB*64, cmn.KiB*64)
			}

			s.lid = fmt.Sprintf("%s[%d[%s]]", s.trname, s.sessID, cmn.B2S(int64(s.lz4s.blockMaxSize), 0))
		}
	}

	// burst size: the number of objects the caller is permitted to post for sending
	// without experiencing any sort of back-pressure
	burst := burst()
	s.workCh = make(chan streamable, burst) // Send Qeueue or SQ
	s.cmplCh = make(chan cmpl, burst)       // Send Completion Queue or SCQ

	s.wg.Add(2)
	go s.sendLoop(dryrun()) // handle SQ
	go s.cmplLoop()         // handle SCQ

	gc.ctrlCh <- ctrl{s, true /* collect */}
	return
}

// Asynchronously send an object (transport.Obj) defined by its header and its reader.
//
// The sending pipeline is implemented as a pair (SQ, SCQ) where the former is a send
// queue realized as workCh, and the latter is a send completion queue (cmplCh).
// Together SQ and SCQ form a FIFO.
//
// * header-only objects are supported; when there's no data to send (that is,
//   when the header's Dsize field is set to zero), the reader is not required and the
//   corresponding argument in Send() can be set to nil.
// * object reader is always closed by the code that handles send completions.
//   In the case when SendCallback is provided (i.e., non-nil), the closing is done
//   right after calling this callback - see objDone below for details.
// * Optional reference counting is also done by (and in) the objDone, so that the
//   SendCallback gets called if and only when the refcount (if provided i.e., non-nil)
//   reaches zero.
// * For every transmission of every object there's always an objDone() completion
//   (with its refcounting and reader-closing). This holds true in all cases including
//   network errors that may cause sudden and instant termination of the underlying
//   stream(s).
func (s *Stream) Send(obj Obj) (err error) {
	s.time.inSend.Store(true) // an indication for Collector to postpone cleanup
	hdr := &obj.Hdr
	if s.Terminated() {
		err = fmt.Errorf("%s terminated(%s, %v), cannot send [%s/%s(%d)]",
			s, *s.term.reason, s.term.err, hdr.Bck, hdr.ObjName, hdr.ObjAttrs.Size)
		glog.Errorln(err)
		return
	}
	if s.sessST.CAS(inactive, active) {
		s.postCh <- struct{}{}
		if glog.FastV(4, glog.SmoduleTransport) {
			glog.Infof("%s: inactive => active", s)
		}
	}
	// next object => SQ
	if obj.Reader == nil {
		cmn.Assert(hdr.IsHeaderOnly())
		obj.Reader = nopRC
	}
	s.workCh <- obj
	if glog.FastV(4, glog.SmoduleTransport) {
		glog.Infof("%s: send %s/%s(%d)[sq=%d]", s, hdr.Bck, hdr.ObjName, hdr.ObjAttrs.Size, len(s.workCh))
	}
	return
}

func (s *Stream) Fin() {
	_ = s.Send(Obj{Hdr: ObjHdr{ObjAttrs: ObjectAttrs{Size: lastMarker}}})
	s.wg.Wait()
}

func (s *Stream) terminate() {
	s.term.mu.Lock()
	cmn.Assert(!s.term.terminated)
	s.term.terminated = true

	s.Stop()

	hdr := ObjHdr{ObjAttrs: ObjectAttrs{Size: lastMarker}}
	obj := Obj{Hdr: hdr}
	s.cmplCh <- cmpl{obj, s.term.err}
	s.term.mu.Unlock()

	// Remove stream after lock because we could deadlock between `do()`
	// (which checks for `Terminated` status) and this function which
	// would be under lock.
	gc.remove(s)

	if s.compressed() {
		s.lz4s.sgl.Free()
		if s.lz4s.zw != nil {
			s.lz4s.zw.Reset(nil)
		}
	}
}

//
// internal methods including sending and receiving-completions logic, each running in its own goroutine
//

func (s *Stream) compressed() bool { return s.lz4s.s == s }

func (s *Stream) sendLoop(dryrun bool) {
	for {
		if s.sessST.Load() == active {
			if dryrun {
				s.dryrun()
			} else if err := s.doRequest(); err != nil {
				*s.term.reason = reasonError
				s.term.err = err
				break
			}
		}
		if !s.isNextReq() {
			break
		}
	}

	s.terminate()
	s.wg.Done()

	// handle termination that is caused by anything other than Fin()
	if *s.term.reason != endOfStream {
		if *s.term.reason == reasonStopped {
			if glog.FastV(4, glog.SmoduleTransport) {
				glog.Infof("%s: stopped", s)
			}
		} else {
			glog.Errorf("%s: terminating (%s, %v)", s, *s.term.reason, s.term.err)
		}
		// first, wait for the SCQ/cmplCh to empty
		s.wg.Wait()

		// second, handle the last send that was interrupted
		if s.sendoff.obj.Reader != nil {
			obj := &s.sendoff.obj
			s.objDone(obj, s.term.err)
		}
		// finally, handle pending SQ
		for streamable := range s.workCh {
			obj := streamable.obj() // TODO -- FIXME
			s.objDone(obj, s.term.err)
		}
	}
}

func (s *Stream) cmplLoop() {
	for {
		cmpl, ok := <-s.cmplCh
		obj := &cmpl.obj
		if !ok || obj.Hdr.IsLast() {
			break
		}
		s.objDone(&cmpl.obj, cmpl.err)
	}
	s.wg.Done()
}

// refcount, invoke Sendcallback, and *always* close the reader
func (s *Stream) objDone(obj *Obj, err error) {
	var rc int64
	if obj.prc != nil {
		rc = obj.prc.Dec()
		debug.Assert(rc >= 0)
	}
	// SCQ completion callback
	if rc == 0 {
		if obj.Callback != nil {
			obj.Callback(obj.Hdr, obj.Reader, obj.CmplPtr, err)
		} else if s.callback != nil {
			s.callback(obj.Hdr, obj.Reader, obj.CmplPtr, err)
		}
	}
	if obj.Reader != nil {
		cmn.Close(obj.Reader) // NOTE: always closing
	}
}

func (s *Stream) doRequest() (err error) {
	var body io.Reader = s
	s.Numcur, s.Sizecur = 0, 0
	if s.compressed() {
		s.lz4s.sgl.Reset()
		if s.lz4s.zw == nil {
			s.lz4s.zw = lz4.NewWriter(s.lz4s.sgl)
		} else {
			s.lz4s.zw.Reset(s.lz4s.sgl)
		}
		// lz4 framing spec at http://fastcompression.blogspot.com/2013/04/lz4-streaming-format-final.html
		s.lz4s.zw.Header.BlockChecksum = false
		s.lz4s.zw.Header.NoChecksum = !s.lz4s.frameChecksum
		s.lz4s.zw.Header.BlockMaxSize = s.lz4s.blockMaxSize
		body = &s.lz4s
	}
	return s.do(body)
}

// as io.Reader
func (s *Stream) Read(b []byte) (n int, err error) {
	s.time.inSend.Store(true) // indication for Collector to delay cleanup
	obj := &s.sendoff.obj
	if obj.Reader != nil { // have object - fast path
		if s.sendoff.dod != 0 {
			if !obj.Hdr.IsHeaderOnly() {
				return s.sendData(b)
			}
			if !obj.Hdr.IsLast() {
				s.eoObj(nil)
			} else {
				err = io.EOF
				return
			}
		} else {
			return s.sendHdr(b)
		}
	}
repeat:
	var ok bool
	select {
<<<<<<< HEAD
	case s.sendoff.obj, ok = <-s.workCh: // next object OR idle tick
		if !ok {
			err = fmt.Errorf("%s closed prior to stopping", s)
			debug.Infof("%v", err)
			return
		}
=======
	case streamable := <-s.workCh: // next object OR idle tick
		s.sendoff.obj = *streamable.obj() // TODO -- FIXME
>>>>>>> b00b7acb
		if s.sendoff.obj.Hdr.IsIdleTick() {
			if len(s.workCh) > 0 {
				goto repeat
			}
			return s.deactivate()
		}
		l := s.insHeader(s.sendoff.obj.Hdr)
		s.header = s.maxheader[:l]
		return s.sendHdr(b)
	case <-s.stopCh.Listen():
		num := s.stats.Num.Load()
		glog.Infof("%s: stopped (%d/%d)", s, s.Numcur, num)
		err = io.EOF
		return
	}
}

func (s *Stream) sendHdr(b []byte) (n int, err error) {
	n = copy(b, s.header[s.sendoff.off:])
	s.sendoff.off += int64(n)
	if s.sendoff.off >= int64(len(s.header)) {
		cmn.Assert(s.sendoff.off == int64(len(s.header)))
		s.stats.Offset.Add(s.sendoff.off)
		if glog.FastV(4, glog.SmoduleTransport) {
			num := s.stats.Num.Load()
			glog.Infof("%s: hlen=%d (%d/%d)", s, s.sendoff.off, s.Numcur, num)
		}
		s.sendoff.dod = s.sendoff.off
		s.sendoff.off = 0
		if s.sendoff.obj.Hdr.IsLast() {
			if glog.FastV(4, glog.SmoduleTransport) {
				glog.Infof("%s: sent last", s)
			}
			err = io.EOF
			s.lastCh.Close()
		}
	} else if glog.FastV(4, glog.SmoduleTransport) {
		glog.Infof("%s: split header: copied %d < %d hlen", s, s.sendoff.off, len(s.header))
	}
	return
}

func (s *Stream) sendData(b []byte) (n int, err error) {
	var (
		obj     = &s.sendoff.obj
		objSize = obj.Hdr.ObjAttrs.Size
	)
	n, err = obj.Reader.Read(b)
	s.sendoff.off += int64(n)
	if err != nil {
		if err == io.EOF {
			if s.sendoff.off < objSize {
				return n, fmt.Errorf("%s: read (%d) shorter than expected (%d)", s, s.sendoff.off, objSize)
			}
			err = nil
		}
		s.eoObj(err)
	} else if s.sendoff.off >= objSize {
		s.eoObj(err)
	}
	return
}

//
// end-of-object: updates stats, reset idle timeout, and post completion
// NOTE: reader.Close() is done by the completion handling code objDone
//
func (s *Stream) eoObj(err error) {
	obj := &s.sendoff.obj
	s.Sizecur += s.sendoff.off
	s.stats.Offset.Add(s.sendoff.off)
	if err != nil {
		goto exit
	}
	if s.sendoff.off != obj.Hdr.ObjAttrs.Size {
		err = fmt.Errorf("%s: obj %s/%s offset %d != %d size",
			s, s.sendoff.obj.Hdr.Bck, s.sendoff.obj.Hdr.ObjName, s.sendoff.off, obj.Hdr.ObjAttrs.Size)
		goto exit
	}
	s.stats.Size.Add(obj.Hdr.ObjAttrs.Size)
	s.Numcur++
	s.stats.Num.Inc()
	if glog.FastV(4, glog.SmoduleTransport) {
		glog.Infof("%s: sent size=%d (%d/%d): %s", s, obj.Hdr.ObjAttrs.Size, s.Numcur, s.stats.Num.Load(), obj.Hdr.ObjName)
	}
exit:
	if err != nil {
		glog.Errorln(err)
	}

	// next completion => SCQ
	s.cmplCh <- cmpl{s.sendoff.obj, err}
	s.sendoff = sendoff{}
}

////////////////////
// Obj and ObjHdr //
////////////////////

func (obj Obj) obj() *Obj { return &obj }
func (obj Obj) msg() *Msg { return nil }

func (obj *Obj) SetPrc(n int) {
	// when there's a `sent` callback and more than one destination
	if n > 1 {
		obj.prc = atomic.NewInt64(int64(n))
	}
}

func (hdr *ObjHdr) IsLast() bool       { return hdr.ObjAttrs.Size == lastMarker }
func (hdr *ObjHdr) IsIdleTick() bool   { return hdr.ObjAttrs.Size == tickMarker }
func (hdr *ObjHdr) IsHeaderOnly() bool { return hdr.ObjAttrs.Size == 0 || hdr.IsLast() }

func (hdr *ObjHdr) FromHdrProvider(meta cmn.ObjHeaderMetaProvider, objName string, bck cmn.Bck, opaque []byte) {
	hdr.Bck = bck
	hdr.ObjName = objName
	hdr.Opaque = opaque
	hdr.ObjAttrs.Size = meta.Size()
	hdr.ObjAttrs.Atime = meta.AtimeUnix()
	if meta.Cksum() != nil {
		hdr.ObjAttrs.CksumType, hdr.ObjAttrs.CksumValue = meta.Cksum().Get()
	}
	hdr.ObjAttrs.Version = meta.Version()
}

//////////////////////////
// header serialization //
//////////////////////////

func (s *Stream) insHeader(hdr ObjHdr) (l int) {
	l = cmn.SizeofI64 * 2
	l = insString(l, s.maxheader, hdr.Bck.Name)
	l = insString(l, s.maxheader, hdr.ObjName)
	l = insString(l, s.maxheader, hdr.Bck.Provider)
	l = insString(l, s.maxheader, hdr.Bck.Ns.Name)
	l = insString(l, s.maxheader, hdr.Bck.Ns.UUID)
	l = insByte(l, s.maxheader, hdr.Opaque)
	l = insAttrs(l, s.maxheader, hdr.ObjAttrs)
	hlen := l - cmn.SizeofI64*2
	insInt64(0, s.maxheader, int64(hlen))
	checksum := xoshiro256.Hash(uint64(hlen))
	insUint64(cmn.SizeofI64, s.maxheader, checksum)
	return
}

func insString(off int, to []byte, str string) int {
	return insByte(off, to, []byte(str))
}

func insByte(off int, to, b []byte) int {
	l := len(b)
	binary.BigEndian.PutUint64(to[off:], uint64(l))
	off += cmn.SizeofI64
	n := copy(to[off:], b)
	cmn.Assert(n == l)
	return off + l
}

func insInt64(off int, to []byte, i int64) int {
	return insUint64(off, to, uint64(i))
}

func insUint64(off int, to []byte, i uint64) int {
	binary.BigEndian.PutUint64(to[off:], i)
	return off + cmn.SizeofI64
}

func insAttrs(off int, to []byte, attr ObjectAttrs) int {
	off = insInt64(off, to, attr.Size)
	off = insInt64(off, to, attr.Atime)
	off = insString(off, to, attr.CksumType)
	off = insString(off, to, attr.CksumValue)
	off = insString(off, to, attr.Version)
	return off
}

/////////////
// dry-run //
/////////////

func (s *Stream) dryrun() {
	buf := make([]byte, memsys.DefaultBufSize)
	scloser := ioutil.NopCloser(s)
	it := iterator{trname: s.trname, body: scloser, headerBuf: make([]byte, maxHeaderSize)}
	for {
		objReader, _, err := it.next()
		if objReader != nil {
			written, _ := io.CopyBuffer(ioutil.Discard, objReader, buf)
			cmn.Assert(written == objReader.hdr.ObjAttrs.Size)
			continue
		}
		if err != nil {
			break
		}
	}
}

///////////
// Stats //
///////////

func (stats *Stats) CompressionRatio() float64 {
	bytesRead := stats.Offset.Load()
	bytesSent := stats.CompressedSize.Load()
	return float64(bytesRead) / float64(bytesSent)
}

///////////////////
// nopReadCloser //
///////////////////

func (r *nopReadCloser) Read([]byte) (n int, err error) { return }
func (r *nopReadCloser) Close() error                   { return nil }

///////////////
// lz4Stream //
///////////////

func (lz4s *lz4Stream) Read(b []byte) (n int, err error) {
	var (
		sendoff = &lz4s.s.sendoff
		last    = sendoff.obj.Hdr.IsLast()
		retry   = 64 // insist on returning n > 0 (note that lz4 compresses /blocks/)
	)
	if lz4s.sgl.Len() > 0 {
		lz4s.zw.Flush()
		n, err = lz4s.sgl.Read(b)
		if err == io.EOF { // reusing/rewinding this buf multiple times
			err = nil
		}
		goto ex
	}
re:
	n, err = lz4s.s.Read(b)
	_, _ = lz4s.zw.Write(b[:n])
	if last {
		lz4s.zw.Flush()
		retry = 0
	} else if lz4s.s.sendoff.obj.Reader == nil /*eoObj*/ || err != nil {
		lz4s.zw.Flush()
		retry = 0
	}
	n, _ = lz4s.sgl.Read(b)
	if n == 0 {
		if retry > 0 {
			retry--
			runtime.Gosched()
			goto re
		}
		lz4s.zw.Flush()
		n, _ = lz4s.sgl.Read(b)
	}
ex:
	lz4s.s.stats.CompressedSize.Add(int64(n))
	if lz4s.sgl.Len() == 0 {
		lz4s.sgl.Reset()
	}
	if last && err == nil {
		err = io.EOF
	}
	return
}

///////////
// Extra //
///////////

func (extra *Extra) Compressed() bool {
	return extra.Compression != "" && extra.Compression != cmn.CompressNever
}<|MERGE_RESOLUTION|>--- conflicted
+++ resolved
@@ -53,7 +53,7 @@
 	Stream struct {
 		workCh   chan streamable // aka SQ: next object to stream
 		cmplCh   chan cmpl       // aka SCQ; note that SQ and SCQ together form a FIFO
-		callback SendCallback    // to free SGLs, close files, etc.
+		callback ObjSentCB       // to free SGLs, close files, etc.
 		sendoff  sendoff
 		lz4s     lz4Stream
 		streamBase
@@ -61,7 +61,7 @@
 	// advanced usage: additional stream control
 	Extra struct {
 		IdleTimeout time.Duration // stream idle timeout: causes PUT to terminate (and renew on the next obj send)
-		Callback    SendCallback  // typical usage: to free SGLs, close files, etc.
+		Callback    ObjSentCB     // typical usage: to free SGLs, close files, etc.
 		Compression string        // see CompressAlways, etc. enum
 		MMSA        *memsys.MMSA  // compression-related buffering
 		Config      *cmn.Config
@@ -94,13 +94,13 @@
 	Obj struct {
 		Hdr      ObjHdr         // object header
 		Reader   io.ReadCloser  // reader, to read the object, and close when done
-		Callback SendCallback   // callback fired when sending is done OR when the stream terminates (see term.reason)
+		Callback ObjSentCB      // callback fired when sending is done OR when the stream terminates (see term.reason)
 		CmplPtr  unsafe.Pointer // local pointer that gets returned to the caller via Send completion callback
 		// private
 		prc *atomic.Int64 // if present, ref-counts num sent objects to call SendCallback only once
 	}
 	Msg struct {
-		data []byte
+		Body []byte
 	}
 
 	// object-sent callback that has the following signature can optionally be defined on a:
@@ -109,7 +109,7 @@
 	// Naturally, object callback "overrides" the per-stream one: when object callback is defined
 	// (i.e., non-nil), the stream callback is ignored/skipped.
 	// NOTE: if defined, the callback executes asynchronously as far as the sending part is concerned
-	SendCallback func(ObjHdr, io.ReadCloser, unsafe.Pointer, error)
+	ObjSentCB func(ObjHdr, io.ReadCloser, unsafe.Pointer, error)
 
 	StreamCollector struct {
 		cmn.Named
@@ -409,19 +409,14 @@
 		}
 	}
 repeat:
-	var ok bool
 	select {
-<<<<<<< HEAD
-	case s.sendoff.obj, ok = <-s.workCh: // next object OR idle tick
+	case streamable, ok := <-s.workCh: // next object OR idle tick
 		if !ok {
 			err = fmt.Errorf("%s closed prior to stopping", s)
 			debug.Infof("%v", err)
 			return
 		}
-=======
-	case streamable := <-s.workCh: // next object OR idle tick
 		s.sendoff.obj = *streamable.obj() // TODO -- FIXME
->>>>>>> b00b7acb
 		if s.sendoff.obj.Hdr.IsIdleTick() {
 			if len(s.workCh) > 0 {
 				goto repeat
@@ -546,6 +541,13 @@
 	}
 	hdr.ObjAttrs.Version = meta.Version()
 }
+
+/////////
+// Msg //
+/////////
+
+func (msg Msg) obj() *Obj { return nil }
+func (msg Msg) msg() *Msg { return &msg }
 
 //////////////////////////
 // header serialization //
